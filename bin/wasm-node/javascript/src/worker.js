// Smoldot
// Copyright (C) 2019-2021  Parity Technologies (UK) Ltd.
// SPDX-License-Identifier: GPL-3.0-or-later WITH Classpath-exception-2.0

// This program is free software: you can redistribute it and/or modify
// it under the terms of the GNU General Public License as published by
// the Free Software Foundation, either version 3 of the License, or
// (at your option) any later version.

// This program is distributed in the hope that it will be useful,
// but WITHOUT ANY WARRANTY; without even the implied warranty of
// MERCHANTABILITY or FITNESS FOR A PARTICULAR PURPOSE.  See the
// GNU General Public License for more details.

// You should have received a copy of the GNU General Public License
// along with this program.  If not, see <http://www.gnu.org/licenses/>.

import { Buffer } from 'buffer';
import * as compat from './compat-nodejs.js';
import { default as smoldot_js_builder } from './bindings-smoldot-js.js';
import { default as wasi_builder } from './bindings-wasi.js';

import { default as wasm_base64 } from './autogen/wasm.js';

// This variable represents the state of the worker, and serves three different purposes:
//
// - At initialization, it is set to `null`.
// - Once the first message, containing the configuration, has been received from the parent, it
//   becomes an array filled with JSON-RPC requests that are received while the Wasm VM is still
//   initializing.
// - After the Wasm VM has finished initialization, contains the `WebAssembly.Instance` object.
//
let state = null;

const chain_index = 0;

const startInstance = async (config) => {
  // The actual Wasm bytecode is base64-decoded from a constant found in a different file.
  // This is suboptimal compared to using `instantiateStreaming`, but it is the most
  // cross-platform cross-bundler approach.
  const wasmBytecode = new Uint8Array(Buffer.from(wasm_base64, 'base64'));

  // Used to bind with the smoldot-js bindings. See the `bindings-smoldot-js.js` file.
  const smoldotJsConfig = {
    logCallback: (level, target, message) => {
      // `compat.postMessage` is the same as `postMessage`, but works across environments.
      compat.postMessage({ kind: 'log', level, target, message });
    },
    jsonRpcCallback: (data) => {
      // `compat.postMessage` is the same as `postMessage`, but works across environments.
      compat.postMessage({ kind: 'jsonrpc', data });
    },
    databaseSaveCallback: (data) => {
      // `compat.postMessage` is the same as `postMessage`, but works across environments.
      compat.postMessage({ kind: 'database', data });
    }
  };

  const { bindings: smoldotJsBindings } = smoldot_js_builder(smoldotJsConfig);

  // Used to bind with the Wasi bindings. See the `bindings-wasi.js` file.
  const wasiConfig = {};

  // Start the Wasm virtual machine.
  // The Rust code defines a list of imports that must be fulfilled by the environment. The second
  // parameter provides their implementations.
  const result = await WebAssembly.instantiate(wasmBytecode, {
    // The functions with the "smoldot" prefix are specific to smoldot.
    "smoldot": smoldotJsBindings,
    // As the Rust code is compiled for wasi, some more wasi-specific imports exist.
    "wasi_snapshot_preview1": wasi_builder(wasiConfig),
  });

  smoldotJsConfig.instance = result.instance;
  wasiConfig.instance = result.instance;

  const chainSpecLen = Buffer.byteLength(config.chainSpec, 'utf8');
  const chainSpecPtr = result.instance.exports.alloc(chainSpecLen);
  Buffer.from(result.instance.exports.memory.buffer)
    .write(config.chainSpec, chainSpecPtr);

  const databaseLen = config.databaseContent ? Buffer.byteLength(config.databaseContent, 'utf8') : 0;
  const databasePtr = (databaseLen != 0) ? result.instance.exports.alloc(databaseLen) : 0;
  if (databaseLen != 0) {
    Buffer.from(result.instance.exports.memory.buffer)
      .write(config.databaseContent, databasePtr);
  }

  const parachainSpecLen = config.parachainSpec ? Buffer.byteLength(config.parachainSpec, 'utf8') : 0;
  const parachainSpecPtr = (parachainSpecLen != 0) ? result.instance.exports.alloc(parachainSpecLen) : 0;
  if (parachainSpecLen != 0) {
    Buffer.from(result.instance.exports.memory.buffer)
      .write(config.parachainSpec, parachainSpecPtr);
  }

  result.instance.exports.init(
    chainSpecPtr, chainSpecLen,
    databasePtr, databaseLen,
    parachainSpecPtr, parachainSpecLen,
    config.maxLogLevel
  );

  const source_index = 0;

  state.forEach((json_rpc_request) => {
    const len = Buffer.byteLength(json_rpc_request, 'utf8');
    const ptr = result.instance.exports.alloc(len);
    Buffer.from(result.instance.exports.memory.buffer).write(json_rpc_request, ptr);
<<<<<<< HEAD
    result.instance.exports.json_rpc_send(ptr, len, source_index);
=======
    result.instance.exports.json_rpc_send(ptr, len, chain_index);
>>>>>>> 3269e03f
  });

  state = result.instance;
};

// `compat.setOnMessage` is the same as `onmessage = ...`, but works across environments.
compat.setOnMessage((message) => {
  // See the documentation of the `state` variable for information.
  if (state == null) {
    state = [];
    startInstance(message)

  } else if (Array.isArray(state)) {
    // A JSON-RPC request has been received while the Wasm VM is still initializing. Queue it
    // for when initialization is over.
    state.push(message);

  } else {
    const len = Buffer.byteLength(message, 'utf8');
    const ptr = state.exports.alloc(len);
    Buffer.from(state.exports.memory.buffer).write(message, ptr);
    state.exports.json_rpc_send(ptr, len, chain_index);
  }
});<|MERGE_RESOLUTION|>--- conflicted
+++ resolved
@@ -33,6 +33,7 @@
 let state = null;
 
 const chain_index = 0;
+const source_id = 0;
 
 const startInstance = async (config) => {
   // The actual Wasm bytecode is base64-decoded from a constant found in a different file.
@@ -100,17 +101,11 @@
     config.maxLogLevel
   );
 
-  const source_index = 0;
-
   state.forEach((json_rpc_request) => {
     const len = Buffer.byteLength(json_rpc_request, 'utf8');
     const ptr = result.instance.exports.alloc(len);
     Buffer.from(result.instance.exports.memory.buffer).write(json_rpc_request, ptr);
-<<<<<<< HEAD
-    result.instance.exports.json_rpc_send(ptr, len, source_index);
-=======
-    result.instance.exports.json_rpc_send(ptr, len, chain_index);
->>>>>>> 3269e03f
+    result.instance.exports.json_rpc_send(ptr, len, chain_index, source_id);
   });
 
   state = result.instance;
@@ -132,6 +127,6 @@
     const len = Buffer.byteLength(message, 'utf8');
     const ptr = state.exports.alloc(len);
     Buffer.from(state.exports.memory.buffer).write(message, ptr);
-    state.exports.json_rpc_send(ptr, len, chain_index);
+    state.exports.json_rpc_send(ptr, len, chain_index, source_id);
   }
 });