// Smoldot
// Copyright (C) 2019-2021  Parity Technologies (UK) Ltd.
// SPDX-License-Identifier: GPL-3.0-or-later WITH Classpath-exception-2.0

// This program is free software: you can redistribute it and/or modify
// it under the terms of the GNU General Public License as published by
// the Free Software Foundation, either version 3 of the License, or
// (at your option) any later version.

// This program is distributed in the hope that it will be useful,
// but WITHOUT ANY WARRANTY; without even the implied warranty of
// MERCHANTABILITY or FITNESS FOR A PARTICULAR PURPOSE.  See the
// GNU General Public License for more details.

// You should have received a copy of the GNU General Public License
// along with this program.  If not, see <http://www.gnu.org/licenses/>.

import { Worker, workerOnError, workerOnMessage } from './compat-nodejs.js';

export class SmoldotError extends Error {
  constructor(message) {
    super(message);
  }
}

export async function start(config) {
  if (Object.prototype.toString.call(config.chain_spec) !== '[object String]')
    throw new SmoldotError('config must include a string chain_spec');

  const logCallback = config.log_callback || ((level, target, message) => {
    if (level <= 1) {
      console.error("[" + target + "]", message);
    } else if (level == 2) {
      console.warn("[" + target + "]", message);
    } else if (level == 3) {
      console.info("[" + target + "]", message);
    } else if (level == 4) {
      console.debug("[" + target + "]", message);
    } else {
      console.trace("[" + target + "]", message);
    }
  });

  // The actual execution of Smoldot is performed in a worker thread.
  //
  // The line of code below (`new Worker(...)`) is designed to hopefully work across all
  // platforms. It should work in NodeJS, browsers, webpack
  // (https://webpack.js.org/guides/web-workers/), and parcel
  // (https://github.com/parcel-bundler/parcel/pull/5846)
  const worker = new Worker(new URL('./worker.js', import.meta.url));
  let workerError = null;

  // Build a promise that will be resolved or rejected after the initalization (that happens in
  // the worker) has finished.
  let initPromiseResolve;
  let initPromiseReject;
  const initPromise = new Promise((resolve, reject) => {
    initPromiseResolve = resolve;
    initPromiseReject = reject;
  });

  // The worker can send us messages whose type is identified through a `kind` field.
  workerOnMessage(worker, (message) => {
    if (message.kind == 'jsonrpc') {
      // If `initPromiseResolve` is non-null, then this is the initial dummy JSON-RPC request
      // that is used to determine when initialization is over. See below. It is intentionally not
      // reported with the callback.
      if (initPromiseResolve) {
        initPromiseResolve();
        initPromiseReject = null;
        initPromiseResolve = null;
      } else if (config.json_rpc_callback) {
        config.json_rpc_callback(message.data, message.chain_index);
      }

    } else if (message.kind == 'database') {
      if (config.database_save_callback)
        config.database_save_callback(message.data);

    } else if (message.kind == 'log') {
      logCallback(message.level, message.target, message.message);

    } else {
      console.error('Unknown message type', message);
    }
  });

  workerOnError(worker, (error) => {
    // A problem happened in the worker or the smoldot Wasm VM.
    // We might still be initializing.
    if (initPromiseReject) {
      initPromiseReject(error);
      initPromiseReject = null;
      initPromiseResolve = null;
    } else {
      // This situation should only happen in case of a critical error as the result of a bug
      // somewhere. Consequently, nothing is in place to cleanly report the error if we are no
      // longer initializing.
      console.error(error);
      workerError = error;
    }
  });

  const initialization_chain_index = 0;

  // The first message expected by the worker contains the configuration.
  worker.postMessage({
    chainSpec: config.chain_spec,
    databaseContent: config.database_content,
    parachainSpec: config.parachain_spec,
    // Maximum level of log entries sent by the client.
    // 0 = Logging disabled, 1 = Error, 2 = Warn, 3 = Info, 4 = Debug, 5 = Trace
    maxLogLevel: config.max_log_level || 5
  }, initialization_chain_index);

  // After the initialization message, all further messages expected by the worker are JSON-RPC
  // requests.

  // Initialization happens asynchronous, both because we have a worker, but also asynchronously
  // within the worker. In order to detect when initialization was successful, we perform a dummy
  // JSON-RPC request and wait for the response. While this might seem like an unnecessary
  // overhead, it is the most straight-forward solution. Any alternative with a lower overhead
  // would have a higher complexity.
  worker.postMessage(
    '{"jsonrpc":"2.0","id":1,"method":"system_name","params":[]}',
    initialization_chain_index
  );

  // Now blocking until the worker sends back the response.
  // This will throw if the initialization has failed.
  await initPromise;

  return {
<<<<<<< HEAD
    send_json_rpc: (request, chain_index) => {
      worker.postMessage(request, chain_index);
=======
    send_json_rpc: (request) => {
      if (!workerError) {
        worker.postMessage(request);
      } else {
        throw workerError;
      }
>>>>>>> 8839b301
    },
    terminate: () => {
      worker.terminate();
      if (!workerError)
        workerError = new Error("terminate() has been called");
    }
  }
}<|MERGE_RESOLUTION|>--- conflicted
+++ resolved
@@ -131,17 +131,12 @@
   await initPromise;
 
   return {
-<<<<<<< HEAD
     send_json_rpc: (request, chain_index) => {
-      worker.postMessage(request, chain_index);
-=======
-    send_json_rpc: (request) => {
       if (!workerError) {
-        worker.postMessage(request);
+        worker.postMessage(request, chain_index);
       } else {
         throw workerError;
       }
->>>>>>> 8839b301
     },
     terminate: () => {
       worker.terminate();
