// Smoldot
// Copyright (C) 2019-2021  Parity Technologies (UK) Ltd.
// SPDX-License-Identifier: GPL-3.0-or-later WITH Classpath-exception-2.0

// This program is free software: you can redistribute it and/or modify
// it under the terms of the GNU General Public License as published by
// the Free Software Foundation, either version 3 of the License, or
// (at your option) any later version.

// This program is distributed in the hope that it will be useful,
// but WITHOUT ANY WARRANTY; without even the implied warranty of
// MERCHANTABILITY or FITNESS FOR A PARTICULAR PURPOSE.  See the
// GNU General Public License for more details.

// You should have received a copy of the GNU General Public License
// along with this program.  If not, see <http://www.gnu.org/licenses/>.

//! Background JSON-RPC service.
//!
//! The [`start`] function returns a future whose role is to pull events using
//! [`ffi::next_json_rpc`] and send back answers using [`ffi::emit_json_rpc_response`].
//!
//! > **Note**: Because of the racy nature of these two functions, it is strongly discouraged to
//! >           spawn multiple JSON-RPC services, especially if they don't use the same
//! >           [`sync_service::SyncService`].

// TODO: doc
// TODO: re-review this once finished

use crate::{ffi, network_service, runtime_service, sync_service, transactions_service};

use futures::{channel::oneshot, lock::Mutex, prelude::*};
use methods::MethodCall;
use smoldot::{
    chain_spec, executor, header,
    json_rpc::{self, methods},
    network::protocol,
};
use std::{
    collections::HashMap,
    convert::TryFrom as _,
    iter,
    pin::Pin,
    sync::{atomic, Arc},
};

/// Spawns a task to handle incoming JSON-RPC requests.
///
/// The task queries incoming requests and dispatches them to the JSON-RPC
/// services passed as parameter.
pub async fn request_handling_task(
    tasks_executor: Arc<Mutex<Box<dyn FnMut(Pin<Box<dyn Future<Output = ()> + Send>>) + Send>>>,
    json_rpc_services: HashMap<usize, Arc<JsonRpcService>>,
) {
    let json_rpc_services = Arc::new(json_rpc_services);

    (tasks_executor.clone().lock().await)(Box::pin(async move {
        loop {
<<<<<<< HEAD
            match ffi::next_json_rpc().await {
                ffi::JsonRpcMessage::Request {
                    json_rpc_request,
                    chain_index,
                    source_id,
                } => {
                    // Each incoming request gets its own separate task.
                    let clients = clients.clone();
                    (tasks_executor.lock().await)(Box::pin(async move {
                        let request_string = match String::from_utf8(Vec::from(json_rpc_request)) {
                            Ok(s) => s,
                            Err(error) => {
                                log::warn!(
                                    target: "json-rpc",
                                    "Failed to parse JSON-RPC query as UTF-8: {}", error
                                );
                                return;
                            }
                        };
=======
            let ffi::Request {
                json_rpc_request,
                chain_index,
            } = ffi::next_json_rpc().await;

            // Each incoming request gets its own separate task.
            let json_rpc_services = json_rpc_services.clone();
            (tasks_executor.lock().await)(Box::pin(async move {
                let request_string = match String::from_utf8(Vec::from(json_rpc_request)) {
                    Ok(s) => s,
                    Err(error) => {
                        log::warn!(
                            target: "json-rpc",
                            "Failed to parse JSON-RPC query as UTF-8: {}", error
                        );
                        return;
                    }
                };

                log::debug!(
                    target: "json-rpc",
                    "JSON-RPC => {:?}{}",
                    if request_string.len() > 100 { &request_string[..100] } else { &request_string[..] },
                    if request_string.len() > 100 { "…" } else { "" }
                );
>>>>>>> 888d5f87

                        log::debug!(
                            target: "json-rpc",
                            "JSON-RPC => {:?}{}",
                            if request_string.len() > 100 { &request_string[..100] } else { &request_string[..] },
                            if request_string.len() > 100 { "…" } else { "" }
                        );

<<<<<<< HEAD
                        let (request_id, call) = match methods::parse_json_call(&request_string) {
                            Ok(rq) => rq,
                            Err(error) => {
                                log::warn!(
                                    target: "json-rpc",
                                    "Ignoring malformed JSON-RPC call: {}", error
                                );
                                return;
                            }
                        };

                        match clients.get(&chain_index).cloned() {
                            Some(client) => client.handle_rpc(request_id, call, source_id).await,
                            None => {
                                log::warn!(
                                    target: "json-rpc",
                                    "Ignoring JSON-RPC call for chain index {}, for which a JSON-RPC service has not been started.",
                                    chain_index
                                )
                            }
                        }
                    }));
                }
                ffi::JsonRpcMessage::UnsubscribeAll { source_id } => {
                    let clients = clients.clone();
                    (tasks_executor.lock().await)(Box::pin(async move {
                        for client in clients.values().cloned() {
                            client.handle_unsubscribe_all(source_id).await;
                        }
                    }));
=======
                match json_rpc_services.get(&chain_index).cloned() {
                    Some(service) => service.handle_rpc(request_id, call).await,
                    None => {
                        // Just pick any service to send back an error response.
                        let any_service = json_rpc_services.values().next().unwrap().clone();

                        any_service.send_back(&json_rpc::parse::build_error_response(
                            request_id,
                            json_rpc::parse::ErrorResponse::ApplicationDefined(
                                -32000,
                                &format!(
                                    "A JSON-RPC service has not been started for chain index {}",
                                    chain_index
                                ),
                            ),
                            None,
                        ));
                    }
>>>>>>> 888d5f87
                }
            }
        }
    }));
}

/// Configuration for a JSON-RPC service.
pub struct Config {
    /// Closure that spawns background tasks.
    pub tasks_executor: Box<dyn FnMut(Pin<Box<dyn Future<Output = ()> + Send>>) + Send>,

    /// Service responsible for the networking of the chain, and index of the chain within the
    /// network service to handle.
    pub network_service: (Arc<network_service::NetworkService>, usize),

    /// Service responsible for synchronizing the chain.
    pub sync_service: Arc<sync_service::SyncService>,

    /// Service responsible for emitting transactions and tracking their state.
    pub transactions_service: Arc<transactions_service::TransactionsService>,

    /// Service that provides a ready-to-be-called runtime for the current best block.
    pub runtime_service: Arc<runtime_service::RuntimeService>,

    /// Specifications of the chain.
    pub chain_spec: chain_spec::ChainSpec,

    /// Hash of the genesis block of the chain.
    ///
    /// > **Note**: This can be derived from a [`chain_spec::ChainSpec`]. While the [`start`]
    /// >           function could in theory use the [`Config::chain_spec`] parameter to derive
    /// >           this value, doing so is quite expensive. We prefer to require this value
    /// >           from the upper layer instead, as it is most likely needed anyway.
    pub genesis_block_hash: [u8; 32],

    /// Hash of the storage trie root of the genesis block of the chain.
    ///
    /// > **Note**: This can be derived from a [`chain_spec::ChainSpec`]. While the [`start`]
    /// >           function could in theory use the [`Config::chain_spec`] parameter to derive
    /// >           this value, doing so is quite expensive. We prefer to require this value
    /// >           from the upper layer instead.
    pub genesis_block_state_root: [u8; 32],

    /// The index of the chain that this service is handling requests for.
    pub chain_index: usize,
}

/// Initializes the JSON-RPC service with the given configuration.
pub async fn start(config: Config) -> Arc<JsonRpcService> {
    let (_finalized_block_header, finalized_blocks_subscription) =
        config.sync_service.subscribe_best().await;
    let (best_block_header, best_blocks_subscription) = config.sync_service.subscribe_best().await;
    debug_assert_eq!(_finalized_block_header, best_block_header);
    let best_block_hash = header::hash_from_scale_encoded_header(&best_block_header);

    let mut known_blocks = lru::LruCache::new(256);
    known_blocks.put(
        best_block_hash,
        header::decode(&best_block_header).unwrap().into(),
    );

    let client = Arc::new(JsonRpcService {
        tasks_executor: Mutex::new(config.tasks_executor),
        chain_spec: config.chain_spec,
        network_service: config.network_service.0,
        network_chain_index: config.network_service.1,
        sync_service: config.sync_service,
        runtime_service: config.runtime_service,
        transactions_service: config.transactions_service,
        blocks: Mutex::new(Blocks {
            known_blocks,
            best_block: best_block_hash,
            finalized_block: best_block_hash,
        }),
        genesis_block: config.genesis_block_hash,
        next_subscription: atomic::AtomicU64::new(0),
<<<<<<< HEAD
        per_source_subscriptions: Default::default(),
=======
        all_heads: Mutex::new(HashMap::new()),
        new_heads: Mutex::new(HashMap::new()),
        finalized_heads: Mutex::new(HashMap::new()),
        storage: Mutex::new(HashMap::new()),
        transactions: Mutex::new(HashMap::new()),
        runtime_specs: Mutex::new(HashMap::new()),
        chain_index: config.chain_index,
>>>>>>> 888d5f87
    });

    // Spawns a task whose role is to update `blocks` with the new best and finalized blocks.
    (client.clone().tasks_executor.lock().await)({
        let client = client.clone();
        Box::pin(async move {
            futures::pin_mut!(best_blocks_subscription, finalized_blocks_subscription);

            loop {
                match future::select(
                    best_blocks_subscription.next(),
                    finalized_blocks_subscription.next(),
                )
                .await
                {
                    future::Either::Left((Some(block), _)) => {
                        let hash = header::hash_from_scale_encoded_header(&block);
                        let mut blocks = client.blocks.lock().await;
                        let blocks = &mut *blocks;
                        blocks.best_block = hash;
                        // As a small trick, we re-query the finalized block from `known_blocks` in
                        let header = header::decode(&block).unwrap().into();
                        // order to ensure that it never leaves the LRU cache.
                        blocks.known_blocks.get(&blocks.finalized_block);
                        blocks.known_blocks.put(hash, header);
                    }
                    future::Either::Right((Some(block), _)) => {
                        let hash = header::hash_from_scale_encoded_header(&block);
                        let header = header::decode(&block).unwrap().into();
                        let mut blocks = client.blocks.lock().await;
                        blocks.finalized_block = hash;
                        blocks.known_blocks.put(hash, header);
                    }

                    // One of the two streams is over.
                    _ => break,
                }
            }
        })
    });

    client
}

#[derive(Default)]
struct PerSourceSubscriptions {
    /// For each active finalized blocks subscription (the key), a sender. If the user
    /// unsubscribes, send the unsubscription request ID of the channel in order to close the
    /// subscription.
    all_heads: HashMap<String, oneshot::Sender<String>>,

    /// Same principle as [`PerSourceSubscriptions::all_heads`], but for new heads subscriptions.
    new_heads: HashMap<String, oneshot::Sender<String>>,

    /// Same principle as [`PerSourceSubscriptions::all_heads`], but for finalized heads subscriptions.
    finalized_heads: HashMap<String, oneshot::Sender<String>>,

    /// Same principle as [`PerSourceSubscriptions::all_heads`], but for storage subscriptions.
    storage: HashMap<String, oneshot::Sender<String>>,

    /// Same principle as [`PerSourceSubscriptions::all_heads`], but for transactions.
    transactions: HashMap<String, oneshot::Sender<String>>,

    /// Same principle as [`PerSourceSubscriptions::all_heads`], but for runtime specs.
    runtime_specs: HashMap<String, oneshot::Sender<String>>,
}

pub struct JsonRpcService {
    /// See [`Config::tasks_executor`].
    tasks_executor: Mutex<Box<dyn FnMut(Pin<Box<dyn Future<Output = ()> + Send>>) + Send>>,

    chain_spec: chain_spec::ChainSpec,

    /// See [`Config::network_service`].
    network_service: Arc<network_service::NetworkService>,
    /// See [`Config::network_service`].
    network_chain_index: usize,
    /// See [`Config::sync_service`].
    sync_service: Arc<sync_service::SyncService>,
    /// See [`Config::runtime_service`].
    runtime_service: Arc<runtime_service::RuntimeService>,
    /// See [`Config::transactions_service`].
    transactions_service: Arc<transactions_service::TransactionsService>,

    /// Blocks that are temporarily saved in order to serve JSON-RPC requests.
    blocks: Mutex<Blocks>,

    /// Hash of the genesis block.
    /// Keeping the genesis block is important, as the genesis block hash is included in
    /// transaction signatures, and must therefore be queried by upper-level UIs.
    genesis_block: [u8; 32],

    next_subscription: atomic::AtomicU64,

<<<<<<< HEAD
    per_source_subscriptions: Mutex<HashMap<u32, PerSourceSubscriptions>>,
=======
    /// For each active finalized blocks subscription (the key), a sender. If the user
    /// unsubscribes, send the unsubscription request ID of the channel in order to close the
    /// subscription.
    all_heads: Mutex<HashMap<String, oneshot::Sender<String>>>,

    /// Same principle as [`JsonRpcService::all_heads`], but for new heads subscriptions.
    new_heads: Mutex<HashMap<String, oneshot::Sender<String>>>,

    /// Same principle as [`JsonRpcService::all_heads`], but for finalized heads subscriptions.
    finalized_heads: Mutex<HashMap<String, oneshot::Sender<String>>>,

    /// Same principle as [`JsonRpcService::all_heads`], but for storage subscriptions.
    storage: Mutex<HashMap<String, oneshot::Sender<String>>>,

    /// Same principle as [`JsonRpcService::all_heads`], but for transactions.
    transactions: Mutex<HashMap<String, oneshot::Sender<String>>>,

    /// Same principle as [`JsonRpcService::all_heads`], but for runtime specs.
    runtime_specs: Mutex<HashMap<String, oneshot::Sender<String>>>,

    /// The index of the chain that this service is handling requests for.
    chain_index: usize,
>>>>>>> 888d5f87
}

struct Blocks {
    /// Blocks that are temporarily saved in order to serve JSON-RPC requests.
    ///
    /// Always contains `best_block` and `finalized_block`.
    known_blocks: lru::LruCache<[u8; 32], header::Header>,

    /// Hash of the current best block.
    best_block: [u8; 32],

    /// Hash of the latest finalized block.
    finalized_block: [u8; 32],
}

impl JsonRpcService {
    /// Send back a response or a notification to the JSON-RPC client.
    ///
    /// > **Note**: This method wraps around [`ffi::emit_json_rpc_response`] and exists primarily
    /// >           in order to print a log message.
    fn send_back(&self, message: &str) {
        log::debug!(
            target: "json-rpc",
            "JSON-RPC <= {}{}",
            if message.len() > 100 { &message[..100] } else { &message[..] },
            if message.len() > 100 { "…" } else { "" }
        );

        ffi::emit_json_rpc_response(message, self.chain_index);
    }

    /// Analyzes the given JSON-RPC call and processes it.
    ///
    /// Depending on the request, either calls [`JsonRpcService::send_back`] immediately or
    /// spawns a background task for further processing.
    pub async fn handle_rpc(
        self: Arc<JsonRpcService>,
        request_id: &str,
        call: MethodCall,
        source_id: u32,
    ) {
        // Most calls are handled directly in this method's body. The most voluminous (in terms
        // of lines of code) have their dedicated methods.
        match call {
            methods::MethodCall::author_pendingExtrinsics {} => {
                // TODO: ask transactions service
                self.send_back(
                    &methods::Response::author_pendingExtrinsics(Vec::new())
                        .to_json_response(request_id),
                );
            }
            methods::MethodCall::author_submitExtrinsic { transaction } => {
                // Send the transaction to the transactions service. It will be sent to the
                // rest of the network asynchronously.
                self.transactions_service
                    .submit_extrinsic(&transaction.0)
                    .await;

                // In Substrate, `author_submitExtrinsic` returns the hash of the extrinsic. It
                // is unclear whether it has to actually be the hash of the transaction or if it
                // could be any opaque value. Additionally, there isn't any other JSON-RPC method
                // that accepts as parameter the value returned here. When in doubt, we return
                // the hash as well.
                let mut hash_context = blake2_rfc::blake2b::Blake2b::new(32);
                hash_context.update(&transaction.0);
                let mut transaction_hash: [u8; 32] = Default::default();
                transaction_hash.copy_from_slice(hash_context.finalize().as_bytes());

                self.send_back(
                    &methods::Response::author_submitExtrinsic(methods::HashHexString(
                        transaction_hash,
                    ))
                    .to_json_response(request_id),
                );
            }
            methods::MethodCall::author_submitAndWatchExtrinsic { transaction } => {
                self.submit_and_watch_extrinsic(request_id, transaction, source_id)
                    .await
            }
            methods::MethodCall::author_unwatchExtrinsic { subscription } => {
                let invalid = if let Some(cancel_tx) = self
                    .per_source_subscriptions
                    .lock()
                    .await
                    .get_mut(&source_id)
                    .and_then(|subs| subs.transactions.remove(&subscription))
                {
                    // `cancel_tx` might have been closed if the channel from the transactions
                    // service has been closed too. This is not an error.
                    let _ = cancel_tx.send(request_id.to_owned());
                    false
                } else {
                    true
                };

                if invalid {
                    self.send_back(
                        &methods::Response::author_unwatchExtrinsic(false)
                            .to_json_response(request_id),
                    );
                } else {
                }
            }
            methods::MethodCall::chain_getBlock { hash } => {
                // `hash` equal to `None` means "the current best block".
                let hash = match hash {
                    Some(h) => h.0,
                    None => self.blocks.lock().await.best_block,
                };

                // Block bodies and justifications aren't stored locally. Ask the network.
                let result = self
                    .network_service
                    .clone()
                    .block_query(
                        self.network_chain_index,
                        hash,
                        protocol::BlocksRequestFields {
                            header: true,
                            body: true,
                            justification: true,
                        },
                    )
                    .await;

                // The `block_query` function guarantees that the header and body are present and
                // are correct.

                self.send_back(&if let Ok(block) = result {
                    methods::Response::chain_getBlock(methods::Block {
                        extrinsics: block
                            .body
                            .unwrap()
                            .into_iter()
                            .map(methods::Extrinsic)
                            .collect(),
                        header: header_conv(header::decode(&block.header.unwrap()).unwrap()),
                        justification: block.justification.map(methods::HexString),
                    })
                    .to_json_response(request_id)
                } else {
                    "null".to_owned()
                });
            }
            methods::MethodCall::chain_getBlockHash { height } => {
                self.get_block_hash(request_id, height).await;
            }
            methods::MethodCall::chain_getFinalizedHead {} => {
                self.send_back(
                    &methods::Response::chain_getFinalizedHead(methods::HashHexString(
                        self.blocks.lock().await.finalized_block,
                    ))
                    .to_json_response(request_id),
                );
            }
            methods::MethodCall::chain_getHeader { hash } => {
                let hash = match hash {
                    Some(h) => h.0,
                    None => self.blocks.lock().await.best_block,
                };

                self.send_back(&match self.header_query(&hash).await {
                    Ok(header) => {
                        let decoded = header::decode(&header).unwrap();
                        methods::Response::chain_getHeader(header_conv(decoded))
                            .to_json_response(request_id)
                    }
                    // TODO: error or null?
                    Err(()) => json_rpc::parse::build_success_response(request_id, "null"),
                });
            }
            methods::MethodCall::chain_subscribeAllHeads {} => {
                self.subscribe_all_heads(request_id, source_id).await;
            }
            methods::MethodCall::chain_subscribeNewHeads {} => {
                self.subscribe_new_heads(request_id, source_id).await;
            }
            methods::MethodCall::chain_subscribeFinalizedHeads {} => {
                self.subscribe_finalized_heads(request_id, source_id).await;
            }
            methods::MethodCall::chain_unsubscribeFinalizedHeads { subscription } => {
                let invalid = if let Some(cancel_tx) = self
                    .per_source_subscriptions
                    .lock()
                    .await
                    .get_mut(&source_id)
                    .and_then(|subs| subs.finalized_heads.remove(&subscription))
                {
                    cancel_tx.send(request_id.to_owned()).is_err()
                } else {
                    true
                };

                if invalid {
                    self.send_back(
                        &methods::Response::chain_unsubscribeFinalizedHeads(false)
                            .to_json_response(request_id),
                    );
                } else {
                }
            }
            methods::MethodCall::payment_queryInfo { extrinsic, hash } => {
                assert!(hash.is_none()); // TODO: handle when hash != None
                                         // TODO: complete hack
                self.send_back(
                    &methods::Response::payment_queryInfo(methods::RuntimeDispatchInfo {
                        weight: 220429000,                     // TODO: no
                        class: methods::DispatchClass::Normal, // TODO: no
                        partial_fee: 15600000001,              // TODO: no
                    })
                    .to_json_response(request_id),
                );
            }
            methods::MethodCall::rpc_methods {} => {
                self.send_back(
                    &methods::Response::rpc_methods(methods::RpcMethods {
                        version: 1,
                        methods: methods::MethodCall::method_names()
                            .map(|n| n.into())
                            .collect(),
                    })
                    .to_json_response(request_id),
                );
            }
            methods::MethodCall::state_getKeysPaged {
                prefix,
                count,
                start_key,
                hash,
            } => {
                assert!(hash.is_none()); // TODO: not implemented

                let mut lock = self.blocks.lock().await;

                let block_hash = lock.best_block;
                let state_root = lock.known_blocks.get(&block_hash).unwrap().state_root;
                drop(lock);

                let outcome = self
                    .network_service
                    .clone()
                    .storage_prefix_keys_query(
                        self.network_chain_index,
                        &block_hash,
                        &prefix.unwrap().0, // TODO: don't unwrap! what is this Option?
                        &state_root,
                    )
                    .await;

                self.send_back(&match outcome {
                    Ok(keys) => {
                        // TODO: instead of requesting all keys with that prefix from the network, pass `start_key` to the network service
                        let out = keys
                            .into_iter()
                            .filter(|k| start_key.as_ref().map_or(true, |start| k >= &start.0)) // TODO: not sure if start should be in the set or not?
                            .map(methods::HexString)
                            .take(usize::try_from(count).unwrap_or(usize::max_value()))
                            .collect::<Vec<_>>();
                        methods::Response::state_getKeysPaged(out).to_json_response(request_id)
                    }
                    Err(error) => json_rpc::parse::build_error_response(
                        request_id,
                        json_rpc::parse::ErrorResponse::ServerError(-32000, &error.to_string()),
                        None,
                    ),
                });
            }
            methods::MethodCall::state_queryStorageAt { keys, at } => {
                let blocks = self.blocks.lock().await;
                let at = at.as_ref().map(|h| h.0).unwrap_or(blocks.best_block);

                // TODO: have no idea what this describes actually
                let mut out = methods::StorageChangeSet {
                    block: methods::HashHexString(blocks.best_block),
                    changes: Vec::new(),
                };

                // Drop the lock to make sure that we don't accidentally lock it again below.
                drop(blocks);

                for key in keys {
                    // TODO: parallelism?
                    if let Ok(value) = self.storage_query(&key.0, &at).await {
                        out.changes.push((key, value.map(methods::HexString)));
                    }
                }

                self.send_back(
                    &methods::Response::state_queryStorageAt(vec![out])
                        .to_json_response(request_id),
                );
            }
            methods::MethodCall::state_getMetadata {} => {
                let response = match self.runtime_service.clone().metadata().await {
                    Ok(metadata) => {
                        methods::Response::state_getMetadata(methods::HexString(metadata))
                            .to_json_response(request_id)
                    }
                    Err(error) => json_rpc::parse::build_error_response(
                        request_id,
                        json_rpc::parse::ErrorResponse::ServerError(-32000, &error.to_string()),
                        None,
                    ),
                };

                self.send_back(&response);
            }
            methods::MethodCall::state_getStorage { key, hash } => {
                let hash = hash
                    .as_ref()
                    .map(|h| h.0)
                    .unwrap_or(self.blocks.lock().await.best_block);

                self.send_back(&match self.storage_query(&key.0, &hash).await {
                    Ok(Some(value)) => {
                        methods::Response::state_getStorage(methods::HexString(value.to_owned())) // TODO: overhead
                            .to_json_response(request_id)
                    }
                    Ok(None) => json_rpc::parse::build_success_response(request_id, "null"),
                    Err(error) => json_rpc::parse::build_error_response(
                        request_id,
                        json_rpc::parse::ErrorResponse::ServerError(-32000, &error.to_string()),
                        None,
                    ),
                });
            }
            methods::MethodCall::state_subscribeRuntimeVersion {} => {
                let subscription = self
                    .next_subscription
                    .fetch_add(1, atomic::Ordering::Relaxed)
                    .to_string();

                let (current_specs, spec_changes) =
                    self.runtime_service.subscribe_runtime_version().await;

                let (unsubscribe_tx, mut unsubscribe_rx) = oneshot::channel();
                self.per_source_subscriptions
                    .lock()
                    .await
                    .entry(source_id)
                    .or_insert_with(PerSourceSubscriptions::default)
                    .runtime_specs
                    .insert(subscription.clone(), unsubscribe_tx);

                self.send_back(
                    &methods::Response::state_subscribeRuntimeVersion(&subscription)
                        .to_json_response(request_id),
                );

                let notification = if let Ok(runtime_spec) = current_specs {
                    let runtime_spec = runtime_spec.decode();
                    serde_json::to_string(&methods::RuntimeVersion {
                        spec_name: runtime_spec.spec_name.into(),
                        impl_name: runtime_spec.impl_name.into(),
                        authoring_version: u64::from(runtime_spec.authoring_version),
                        spec_version: u64::from(runtime_spec.spec_version),
                        impl_version: u64::from(runtime_spec.impl_version),
                        transaction_version: runtime_spec.transaction_version.map(u64::from),
                        apis: runtime_spec.apis,
                    })
                    .unwrap()
                } else {
                    "null".to_string()
                };

                self.send_back(&smoldot::json_rpc::parse::build_subscription_event(
                    "state_runtimeVersion",
                    &subscription,
                    &notification,
                ));

                let client = self.clone();
                (self.tasks_executor.lock().await)(Box::pin(async move {
                    futures::pin_mut!(spec_changes);

                    loop {
                        // Wait for either a new storage update, or for the subscription to be canceled.
                        let next_change = spec_changes.next();
                        futures::pin_mut!(next_change);
                        match future::select(next_change, &mut unsubscribe_rx).await {
                            future::Either::Left((new_runtime, _)) => {
                                let notification_body =
                                    if let Ok(runtime_spec) = new_runtime.unwrap() {
                                        let runtime_spec = runtime_spec.decode();
                                        serde_json::to_string(&methods::RuntimeVersion {
                                            spec_name: runtime_spec.spec_name.into(),
                                            impl_name: runtime_spec.impl_name.into(),
                                            authoring_version: u64::from(
                                                runtime_spec.authoring_version,
                                            ),
                                            spec_version: u64::from(runtime_spec.spec_version),
                                            impl_version: u64::from(runtime_spec.impl_version),
                                            transaction_version: runtime_spec
                                                .transaction_version
                                                .map(u64::from),
                                            apis: runtime_spec.apis,
                                        })
                                        .unwrap()
                                    } else {
                                        "null".to_string()
                                    };

                                client.send_back(
                                    &smoldot::json_rpc::parse::build_subscription_event(
                                        "state_runtimeVersion",
                                        &subscription,
                                        &notification_body,
                                    ),
                                );
                            }
                            future::Either::Right((Ok(unsub_request_id), _)) => {
                                let response =
                                    methods::Response::state_unsubscribeRuntimeVersion(true)
                                        .to_json_response(&unsub_request_id);
                                client.send_back(&response);
                                break;
                            }
                            future::Either::Right((Err(_), _)) => break,
                        }
                    }
                }));
            }
            methods::MethodCall::state_subscribeStorage { list } => {
                self.subscribe_storage(request_id, list, source_id).await;
            }
            methods::MethodCall::state_unsubscribeStorage { subscription } => {
                let invalid = if let Some(cancel_tx) = self
                    .per_source_subscriptions
                    .lock()
                    .await
                    .get_mut(&source_id)
                    .and_then(|subs| subs.storage.remove(&subscription))
                {
                    cancel_tx.send(request_id.to_owned()).is_err()
                } else {
                    true
                };

                if invalid {
                    self.send_back(
                        &methods::Response::state_unsubscribeStorage(false)
                            .to_json_response(request_id),
                    );
                }
            }
            methods::MethodCall::state_getRuntimeVersion {} => {
                let (current_specs, _) = self.runtime_service.subscribe_runtime_version().await;
                self.send_back(&if let Ok(runtime_spec) = current_specs {
                    let runtime_spec = runtime_spec.decode();
                    methods::Response::state_getRuntimeVersion(methods::RuntimeVersion {
                        spec_name: runtime_spec.spec_name.into(),
                        impl_name: runtime_spec.impl_name.into(),
                        authoring_version: u64::from(runtime_spec.authoring_version),
                        spec_version: u64::from(runtime_spec.spec_version),
                        impl_version: u64::from(runtime_spec.impl_version),
                        transaction_version: runtime_spec.transaction_version.map(u64::from),
                        apis: runtime_spec.apis,
                    })
                    .to_json_response(request_id)
                } else {
                    json_rpc::parse::build_error_response(
                        request_id,
                        json_rpc::parse::ErrorResponse::ServerError(-32000, "Invalid runtime"),
                        None,
                    )
                });
            }
            methods::MethodCall::system_accountNextIndex { account } => {
                self.send_back(&match self
                    .runtime_service
                    .recent_best_block_runtime_call(
                        "AccountNonceApi_account_nonce",
                        iter::once(&account.0),
                    )
                    .await
                {
                    Ok(return_value) => {
                        // TODO: we get a u32 when expecting a u64; figure out problem
                        // TODO: don't unwrap
                        let index =
                            u32::from_le_bytes(<[u8; 4]>::try_from(&return_value[..]).unwrap());
                        methods::Response::system_accountNextIndex(u64::from(index))
                            .to_json_response(request_id)
                    }
                    Err(error) => json_rpc::parse::build_error_response(
                        request_id,
                        json_rpc::parse::ErrorResponse::ServerError(-32000, &error.to_string()),
                        None,
                    ),
                });
            }
            methods::MethodCall::system_chain {} => {
                self.send_back(
                    &methods::Response::system_chain(self.chain_spec.name())
                        .to_json_response(request_id),
                );
            }
            methods::MethodCall::system_chainType {} => {
                self.send_back(
                    &methods::Response::system_chainType(self.chain_spec.chain_type())
                        .to_json_response(request_id),
                );
            }
            methods::MethodCall::system_health {} => {
                self.send_back(
                    &methods::Response::system_health(methods::SystemHealth {
                        is_syncing: !self.sync_service.is_near_head_of_chain_heuristic().await,
                        peers: u64::try_from(self.network_service.peers_list().await.count())
                            .unwrap_or(u64::max_value()),
                        should_have_peers: self.chain_spec.has_live_network(),
                    })
                    .to_json_response(request_id),
                );
            }
            methods::MethodCall::system_name {} => {
                self.send_back(
                    &methods::Response::system_name(env!("CARGO_PKG_NAME"))
                        .to_json_response(request_id),
                );
            }
            methods::MethodCall::system_peers {} => {
                // TODO: return proper response
                self.send_back(
                    &methods::Response::system_peers(
                        self.network_service
                            .peers_list()
                            .await
                            .map(|peer_id| methods::SystemPeer {
                                peer_id: peer_id.to_string(),
                                roles: "unknown".to_string(),
                                best_hash: methods::HashHexString([0x0; 32]),
                                best_number: 0,
                            })
                            .collect(),
                    )
                    .to_json_response(request_id),
                );
            }
            methods::MethodCall::system_properties {} => {
                self.send_back(
                    &methods::Response::system_properties(
                        serde_json::from_str(self.chain_spec.properties()).unwrap(),
                    )
                    .to_json_response(request_id),
                );
            }
            methods::MethodCall::system_version {} => {
                self.send_back(
                    &methods::Response::system_version(env!("CARGO_PKG_VERSION"))
                        .to_json_response(request_id),
                );
            }
            _method => {
                log::error!(target: "json-rpc", "JSON-RPC call not supported yet: {:?}", _method);
                self.send_back(&json_rpc::parse::build_error_response(
                    request_id,
                    json_rpc::parse::ErrorResponse::ServerError(
                        -32000,
                        "Not implemented in smoldot yet",
                    ),
                    None,
                ));
            }
        }
    }

    async fn handle_unsubscribe_all(self: Arc<JsonRpcService>, source_id: u32) {
        self.per_source_subscriptions
            .lock()
            .await
            .remove(&source_id);
    }

    /// Handles a call to [`methods::MethodCall::author_submitAndWatchExtrinsic`].
    async fn submit_and_watch_extrinsic(
        self: Arc<JsonRpcService>,
        request_id: &str,
        transaction: methods::HexString,
        source_id: u32,
    ) {
        let mut transaction_updates = self
            .transactions_service
            .submit_extrinsic(&transaction.0)
            .await;

        let subscription = self
            .next_subscription
            .fetch_add(1, atomic::Ordering::Relaxed)
            .to_string();

        let (unsubscribe_tx, mut unsubscribe_rx) = oneshot::channel();
        self.per_source_subscriptions
            .lock()
            .await
            .entry(source_id)
            .or_insert_with(PerSourceSubscriptions::default)
            .transactions
            .insert(subscription.clone(), unsubscribe_tx);

        let confirmation = methods::Response::author_submitAndWatchExtrinsic(&subscription)
            .to_json_response(request_id);

        // Spawn a separate task for the transaction updates.
        let client = self.clone();
        (self.tasks_executor.lock().await)(Box::pin(async move {
            // Send back to the user the confirmation of the registration.
            client.send_back(&confirmation);

            loop {
                // Wait for either a status update block, or for the subscription to
                // be canceled.
                let next_update = transaction_updates.next();
                futures::pin_mut!(next_update);
                match future::select(next_update, &mut unsubscribe_rx).await {
                    future::Either::Left((Some(update), _)) => {
                        let update = match update {
                            transactions_service::TransactionStatus::Broadcast(peers) => {
                                methods::TransactionStatus::Broadcast(
                                    peers.into_iter().map(|peer| peer.to_base58()).collect(),
                                )
                            }
                            transactions_service::TransactionStatus::InBlock(block) => {
                                methods::TransactionStatus::InBlock(block)
                            }
                            transactions_service::TransactionStatus::Retracted(block) => {
                                methods::TransactionStatus::Retracted(block)
                            }
                            transactions_service::TransactionStatus::Dropped => {
                                methods::TransactionStatus::Dropped
                            }
                            transactions_service::TransactionStatus::Finalized(block) => {
                                methods::TransactionStatus::Finalized(block)
                            }
                            transactions_service::TransactionStatus::FinalityTimeout(block) => {
                                methods::TransactionStatus::FinalityTimeout(block)
                            }
                        };

                        client.send_back(&smoldot::json_rpc::parse::build_subscription_event(
                            "author_extrinsicUpdate",
                            &subscription,
                            &serde_json::to_string(&update).unwrap(),
                        ));
                    }
                    future::Either::Right((Ok(unsub_request_id), _)) => {
                        let response = methods::Response::chain_unsubscribeNewHeads(true)
                            .to_json_response(&unsub_request_id);
                        client.send_back(&response);
                        break;
                    }
                    future::Either::Left((None, _)) => {
                        // Channel from the transactions service has been closed.
                        // Stop the task.
                        // There is nothing more that can be done except hope that the
                        // client understands that no new notification is expected and
                        // unsubscribes.
                        break;
                    }
                    future::Either::Right((Err(_), _)) => break,
                }
            }
        }));
    }

    /// Handles a call to [`methods::MethodCall::chain_getBlockHash`].
    async fn get_block_hash(self: Arc<JsonRpcService>, request_id: &str, height: Option<u64>) {
        let mut blocks = self.blocks.lock().await;
        let blocks = &mut *blocks;

        self.send_back(&match height {
            Some(0) => {
                methods::Response::chain_getBlockHash(methods::HashHexString(self.genesis_block))
                    .to_json_response(request_id)
            }
            None => {
                methods::Response::chain_getBlockHash(methods::HashHexString(blocks.best_block))
                    .to_json_response(request_id)
            }
            Some(n)
                if blocks
                    .known_blocks
                    .get(&blocks.best_block)
                    .map_or(false, |h| h.number == n) =>
            {
                methods::Response::chain_getBlockHash(methods::HashHexString(blocks.best_block))
                    .to_json_response(request_id)
            }
            Some(n)
                if blocks
                    .known_blocks
                    .get(&blocks.finalized_block)
                    .map_or(false, |h| h.number == n) =>
            {
                methods::Response::chain_getBlockHash(methods::HashHexString(
                    blocks.finalized_block,
                ))
                .to_json_response(request_id)
            }
            Some(_) => {
                // While the block could be found in `known_blocks`, there is no guarantee
                // that blocks in `known_blocks` are canonical, and we have no choice but to
                // return null.
                // TODO: ask a full node instead? or maybe keep a list of canonical blocks?
                json_rpc::parse::build_success_response(request_id, "null")
            }
        });
    }

    /// Handles a call to [`methods::MethodCall::chain_subscribeAllHeads`].
    async fn subscribe_all_heads(self: Arc<JsonRpcService>, request_id: &str, source_id: u32) {
        let subscription = self
            .next_subscription
            .fetch_add(1, atomic::Ordering::Relaxed)
            .to_string();

        let (unsubscribe_tx, mut unsubscribe_rx) = oneshot::channel();
        self.per_source_subscriptions
            .lock()
            .await
            .entry(source_id)
            .or_insert_with(PerSourceSubscriptions::default)
            .all_heads
            .insert(subscription.clone(), unsubscribe_tx);

        let mut blocks_list = {
            // TODO: best blocks != all heads
            let (block_header, blocks_subscription) = self.sync_service.subscribe_best().await;
            stream::once(future::ready(block_header)).chain(blocks_subscription)
        };

        let confirmation =
            methods::Response::chain_subscribeAllHeads(&subscription).to_json_response(request_id);

        let client = self.clone();

        // Spawn a separate task for the subscription.
        (self.tasks_executor.lock().await)(Box::pin(async move {
            // Send back to the user the confirmation of the registration.
            client.send_back(&confirmation);

            loop {
                // Wait for either a new block, or for the subscription to be canceled.
                let next_block = blocks_list.next();
                futures::pin_mut!(next_block);
                match future::select(next_block, &mut unsubscribe_rx).await {
                    future::Either::Left((block, _)) => {
                        let header = header_conv(header::decode(&block.unwrap()).unwrap());
                        client.send_back(&smoldot::json_rpc::parse::build_subscription_event(
                            "chain_newHead",
                            &subscription,
                            &serde_json::to_string(&header).unwrap(),
                        ));
                    }
                    future::Either::Right((Ok(unsub_request_id), _)) => {
                        let response = methods::Response::chain_unsubscribeAllHeads(true)
                            .to_json_response(&unsub_request_id);
                        client.send_back(&response);
                        break;
                    }
                    future::Either::Right((Err(_), _)) => break,
                }
            }
        }));
    }

    /// Handles a call to [`methods::MethodCall::chain_subscribeNewHeads`].
    async fn subscribe_new_heads(self: Arc<JsonRpcService>, request_id: &str, source_id: u32) {
        let subscription = self
            .next_subscription
            .fetch_add(1, atomic::Ordering::Relaxed)
            .to_string();

        let (unsubscribe_tx, mut unsubscribe_rx) = oneshot::channel();
        self.per_source_subscriptions
            .lock()
            .await
            .entry(source_id)
            .or_insert_with(PerSourceSubscriptions::default)
            .new_heads
            .insert(subscription.clone(), unsubscribe_tx);

        let mut blocks_list = {
            let (block_header, blocks_subscription) = self.sync_service.subscribe_best().await;
            stream::once(future::ready(block_header)).chain(blocks_subscription)
        };

        let confirmation =
            methods::Response::chain_subscribeNewHeads(&subscription).to_json_response(request_id);

        let client = self.clone();

        // Spawn a separate task for the subscription.
        (self.tasks_executor.lock().await)(Box::pin(async move {
            // Send back to the user the confirmation of the registration.
            client.send_back(&confirmation);

            loop {
                // Wait for either a new block, or for the subscription to be canceled.
                let next_block = blocks_list.next();
                futures::pin_mut!(next_block);
                match future::select(next_block, &mut unsubscribe_rx).await {
                    future::Either::Left((block, _)) => {
                        let header = header_conv(header::decode(&block.unwrap()).unwrap());
                        client.send_back(&smoldot::json_rpc::parse::build_subscription_event(
                            "chain_newHead",
                            &subscription,
                            &serde_json::to_string(&header).unwrap(),
                        ));
                    }
                    future::Either::Right((Ok(unsub_request_id), _)) => {
                        let response = methods::Response::chain_unsubscribeNewHeads(true)
                            .to_json_response(&unsub_request_id);
                        client.send_back(&response);
                        break;
                    }
                    future::Either::Right((Err(_), _)) => break,
                }
            }
        }));
    }

    /// Handles a call to [`methods::MethodCall::chain_subscribeFinalizedHeads`].
    async fn subscribe_finalized_heads(
        self: Arc<JsonRpcService>,
        request_id: &str,
        source_id: u32,
    ) {
        let subscription = self
            .next_subscription
            .fetch_add(1, atomic::Ordering::Relaxed)
            .to_string();

        let (unsubscribe_tx, mut unsubscribe_rx) = oneshot::channel();
        self.per_source_subscriptions
            .lock()
            .await
            .entry(source_id)
            .or_insert_with(PerSourceSubscriptions::default)
            .finalized_heads
            .insert(subscription.clone(), unsubscribe_tx);

        let mut blocks_list = {
            let (finalized_block_header, finalized_blocks_subscription) =
                self.sync_service.subscribe_finalized().await;
            stream::once(future::ready(finalized_block_header)).chain(finalized_blocks_subscription)
        };

        let confirmation = methods::Response::chain_subscribeFinalizedHeads(&subscription)
            .to_json_response(request_id);

        let client = self.clone();

        // Spawn a separate task for the subscription.
        (self.tasks_executor.lock().await)(Box::pin(async move {
            // Send back to the user the confirmation of the registration.
            client.send_back(&confirmation);

            loop {
                // Wait for either a new block, or for the subscription to be canceled.
                let next_block = blocks_list.next();
                futures::pin_mut!(next_block);
                match future::select(next_block, &mut unsubscribe_rx).await {
                    future::Either::Left((block, _)) => {
                        let header = header_conv(header::decode(&block.unwrap()).unwrap());
                        client.send_back(&smoldot::json_rpc::parse::build_subscription_event(
                            "chain_finalizedHead",
                            &subscription,
                            &serde_json::to_string(&header).unwrap(),
                        ));
                    }
                    future::Either::Right((Ok(unsub_request_id), _)) => {
                        let response = methods::Response::chain_unsubscribeFinalizedHeads(true)
                            .to_json_response(&unsub_request_id);
                        client.send_back(&response);
                        break;
                    }
                    future::Either::Right((Err(_), _)) => break,
                }
            }
        }));
    }

    /// Handles a call to [`methods::MethodCall::state_subscribeStorage`].
    async fn subscribe_storage(
        self: Arc<JsonRpcService>,
        request_id: &str,
        list: Vec<methods::HexString>,
        source_id: u32,
    ) {
        let subscription = self
            .next_subscription
            .fetch_add(1, atomic::Ordering::Relaxed)
            .to_string();

        let (unsubscribe_tx, mut unsubscribe_rx) = oneshot::channel();
        self.per_source_subscriptions
            .lock()
            .await
            .entry(source_id)
            .or_insert_with(PerSourceSubscriptions::default)
            .storage
            .insert(subscription.clone(), unsubscribe_tx);

        // Build a stream of `methods::StorageChangeSet` items to send back to the user.
        let storage_updates = {
            let known_values = (0..list.len()).map(|_| None).collect::<Vec<_>>();
            let client = self.clone();
            let (block_header, blocks_subscription) = self.sync_service.subscribe_best().await;
            let blocks_stream =
                stream::once(future::ready(block_header)).chain(blocks_subscription);

            stream::unfold(
                (blocks_stream, list, known_values),
                move |(mut blocks_stream, list, mut known_values)| {
                    let client = client.clone();
                    async move {
                        loop {
                            let block = blocks_stream.next().await?;
                            let block_hash = header::hash_from_scale_encoded_header(&block);
                            let state_trie_root = header::decode(&block).unwrap().state_root;

                            let mut out = methods::StorageChangeSet {
                                block: methods::HashHexString(block_hash),
                                changes: Vec::new(),
                            };

                            for (key_index, key) in list.iter().enumerate() {
                                // TODO: parallelism?
                                match client
                                    .network_service
                                    .clone()
                                    .storage_query(
                                        client.network_chain_index,
                                        &block_hash,
                                        state_trie_root,
                                        iter::once(&key.0),
                                    )
                                    .await
                                {
                                    Ok(mut values) => {
                                        let value = values.pop().unwrap();
                                        match &mut known_values[key_index] {
                                            Some(v) if *v == value => {}
                                            v @ _ => {
                                                *v = Some(value.clone());
                                                out.changes.push((
                                                    key.clone(),
                                                    value.map(methods::HexString),
                                                ));
                                            }
                                        }
                                    }
                                    Err(error) => {
                                        log::log!(
                                            target: "json-rpc",
                                            if error.is_network_problem() { log::Level::Debug } else { log::Level::Warn },
                                            "state_subscribeStorage changes check failed: {}",
                                            error
                                        );
                                    }
                                }
                            }

                            if !out.changes.is_empty() {
                                return Some((out, (blocks_stream, list, known_values)));
                            }
                        }
                    }
                },
            )
        };

        let confirmation =
            methods::Response::state_subscribeStorage(&subscription).to_json_response(request_id);

        let client = self.clone();

        // Spawn a separate task for the subscription.
        (self.tasks_executor.lock().await)(Box::pin(async move {
            futures::pin_mut!(storage_updates);

            // Send back to the user the confirmation of the registration.
            client.send_back(&confirmation);

            loop {
                // Wait for either a new storage update, or for the subscription to be canceled.
                let next_block = storage_updates.next();
                futures::pin_mut!(next_block);
                match future::select(next_block, &mut unsubscribe_rx).await {
                    future::Either::Left((changes, _)) => {
                        client.send_back(&smoldot::json_rpc::parse::build_subscription_event(
                            "state_storage",
                            &subscription,
                            &serde_json::to_string(&changes).unwrap(),
                        ));
                    }
                    future::Either::Right((Ok(unsub_request_id), _)) => {
                        let response = methods::Response::state_unsubscribeStorage(true)
                            .to_json_response(&unsub_request_id);
                        client.send_back(&response);
                        break;
                    }
                    future::Either::Right((Err(_), _)) => break,
                }
            }
        }));
    }

    async fn storage_query(
        self: &Arc<JsonRpcService>,
        key: &[u8],
        hash: &[u8; 32],
    ) -> Result<Option<Vec<u8>>, StorageQueryError> {
        // TODO: risk of deadlock here?
        let header = self
            .header_query(hash)
            .await
            .map_err(|_| StorageQueryError::FindStorageRootHashError)?;
        let trie_root_hash = header::decode(&header).unwrap().state_root;

        let mut result = self
            .network_service
            .clone()
            .storage_query(
                self.network_chain_index,
                hash,
                &trie_root_hash,
                iter::once(key),
            )
            .await
            .map_err(StorageQueryError::StorageRetrieval)?;
        Ok(result.pop().unwrap())
    }

    async fn header_query(self: &Arc<JsonRpcService>, hash: &[u8; 32]) -> Result<Vec<u8>, ()> {
        // TODO: risk of deadlock here?
        let mut blocks = self.blocks.lock().await;
        let blocks = &mut *blocks;

        if let Some(header) = blocks.known_blocks.get(hash) {
            Ok(header.scale_encoding_vec())
        } else {
            // Header isn't known locally. Ask the network.
            let result = self
                .network_service
                .clone()
                .block_query(
                    self.network_chain_index,
                    *hash,
                    protocol::BlocksRequestFields {
                        header: true,
                        body: false,
                        justification: false,
                    },
                )
                .await;

            // Note that the `block_query` method guarantees that the header is present
            // and valid.
            if let Ok(block) = result {
                Ok(block.header.unwrap())
            } else {
                Err(())
            }
        }
    }
}

#[derive(Debug, derive_more::Display)]
enum StorageQueryError {
    /// Error while finding the storage root hash of the requested block.
    #[display(fmt = "Unknown block")]
    FindStorageRootHashError,
    /// Error while retrieving the storage item from other nodes.
    #[display(fmt = "{}", _0)]
    StorageRetrieval(network_service::StorageQueryError),
}

impl StorageQueryError {
    /// Returns `true` if this is caused by networking issues, as opposed to a consensus-related
    /// issue.
    fn is_network_problem(&self) -> bool {
        match self {
            StorageQueryError::FindStorageRootHashError => true, // TODO: do properly
            StorageQueryError::StorageRetrieval(error) => error.is_network_problem(),
        }
    }
}

fn header_conv<'a>(header: impl Into<smoldot::header::HeaderRef<'a>>) -> methods::Header {
    let header = header.into();

    methods::Header {
        parent_hash: methods::HashHexString(*header.parent_hash),
        extrinsics_root: methods::HashHexString(*header.extrinsics_root),
        state_root: methods::HashHexString(*header.state_root),
        number: header.number,
        digest: methods::HeaderDigest {
            logs: header
                .digest
                .logs()
                .map(|log| {
                    methods::HexString(log.scale_encoding().fold(Vec::new(), |mut a, b| {
                        a.extend_from_slice(b.as_ref());
                        a
                    }))
                })
                .collect(),
        },
    }
}<|MERGE_RESOLUTION|>--- conflicted
+++ resolved
@@ -56,7 +56,6 @@
 
     (tasks_executor.clone().lock().await)(Box::pin(async move {
         loop {
-<<<<<<< HEAD
             match ffi::next_json_rpc().await {
                 ffi::JsonRpcMessage::Request {
                     json_rpc_request,
@@ -64,7 +63,7 @@
                     source_id,
                 } => {
                     // Each incoming request gets its own separate task.
-                    let clients = clients.clone();
+                    let json_rpc_services = json_rpc_services.clone();
                     (tasks_executor.lock().await)(Box::pin(async move {
                         let request_string = match String::from_utf8(Vec::from(json_rpc_request)) {
                             Ok(s) => s,
@@ -76,33 +75,6 @@
                                 return;
                             }
                         };
-=======
-            let ffi::Request {
-                json_rpc_request,
-                chain_index,
-            } = ffi::next_json_rpc().await;
-
-            // Each incoming request gets its own separate task.
-            let json_rpc_services = json_rpc_services.clone();
-            (tasks_executor.lock().await)(Box::pin(async move {
-                let request_string = match String::from_utf8(Vec::from(json_rpc_request)) {
-                    Ok(s) => s,
-                    Err(error) => {
-                        log::warn!(
-                            target: "json-rpc",
-                            "Failed to parse JSON-RPC query as UTF-8: {}", error
-                        );
-                        return;
-                    }
-                };
-
-                log::debug!(
-                    target: "json-rpc",
-                    "JSON-RPC => {:?}{}",
-                    if request_string.len() > 100 { &request_string[..100] } else { &request_string[..] },
-                    if request_string.len() > 100 { "…" } else { "" }
-                );
->>>>>>> 888d5f87
 
                         log::debug!(
                             target: "json-rpc",
@@ -111,7 +83,6 @@
                             if request_string.len() > 100 { "…" } else { "" }
                         );
 
-<<<<<<< HEAD
                         let (request_id, call) = match methods::parse_json_call(&request_string) {
                             Ok(rq) => rq,
                             Err(error) => {
@@ -123,45 +94,35 @@
                             }
                         };
 
-                        match clients.get(&chain_index).cloned() {
-                            Some(client) => client.handle_rpc(request_id, call, source_id).await,
+                        match json_rpc_services.get(&chain_index).cloned() {
+                            Some(service) => service.handle_rpc(request_id, call, source_id).await,
                             None => {
-                                log::warn!(
-                                    target: "json-rpc",
-                                    "Ignoring JSON-RPC call for chain index {}, for which a JSON-RPC service has not been started.",
-                                    chain_index
-                                )
+                                // Just pick any service to send back an error response.
+                                let any_service =
+                                    json_rpc_services.values().next().unwrap().clone();
+
+                                any_service.send_back(&json_rpc::parse::build_error_response(
+                                    request_id,
+                                    json_rpc::parse::ErrorResponse::ApplicationDefined(
+                                        -32000,
+                                        &format!(
+                                            "A JSON-RPC service has not been started for chain index {}",
+                                            chain_index
+                                        ),
+                                    ),
+                                    None,
+                                ));
                             }
                         }
                     }));
                 }
                 ffi::JsonRpcMessage::UnsubscribeAll { source_id } => {
-                    let clients = clients.clone();
+                    let json_rpc_services = json_rpc_services.clone();
                     (tasks_executor.lock().await)(Box::pin(async move {
-                        for client in clients.values().cloned() {
-                            client.handle_unsubscribe_all(source_id).await;
+                        for service in json_rpc_services.values().cloned() {
+                            service.handle_unsubscribe_all(source_id).await;
                         }
                     }));
-=======
-                match json_rpc_services.get(&chain_index).cloned() {
-                    Some(service) => service.handle_rpc(request_id, call).await,
-                    None => {
-                        // Just pick any service to send back an error response.
-                        let any_service = json_rpc_services.values().next().unwrap().clone();
-
-                        any_service.send_back(&json_rpc::parse::build_error_response(
-                            request_id,
-                            json_rpc::parse::ErrorResponse::ApplicationDefined(
-                                -32000,
-                                &format!(
-                                    "A JSON-RPC service has not been started for chain index {}",
-                                    chain_index
-                                ),
-                            ),
-                            None,
-                        ));
-                    }
->>>>>>> 888d5f87
                 }
             }
         }
@@ -238,17 +199,8 @@
         }),
         genesis_block: config.genesis_block_hash,
         next_subscription: atomic::AtomicU64::new(0),
-<<<<<<< HEAD
         per_source_subscriptions: Default::default(),
-=======
-        all_heads: Mutex::new(HashMap::new()),
-        new_heads: Mutex::new(HashMap::new()),
-        finalized_heads: Mutex::new(HashMap::new()),
-        storage: Mutex::new(HashMap::new()),
-        transactions: Mutex::new(HashMap::new()),
-        runtime_specs: Mutex::new(HashMap::new()),
         chain_index: config.chain_index,
->>>>>>> 888d5f87
     });
 
     // Spawns a task whose role is to update `blocks` with the new best and finalized blocks.
@@ -343,32 +295,10 @@
 
     next_subscription: atomic::AtomicU64,
 
-<<<<<<< HEAD
     per_source_subscriptions: Mutex<HashMap<u32, PerSourceSubscriptions>>,
-=======
-    /// For each active finalized blocks subscription (the key), a sender. If the user
-    /// unsubscribes, send the unsubscription request ID of the channel in order to close the
-    /// subscription.
-    all_heads: Mutex<HashMap<String, oneshot::Sender<String>>>,
-
-    /// Same principle as [`JsonRpcService::all_heads`], but for new heads subscriptions.
-    new_heads: Mutex<HashMap<String, oneshot::Sender<String>>>,
-
-    /// Same principle as [`JsonRpcService::all_heads`], but for finalized heads subscriptions.
-    finalized_heads: Mutex<HashMap<String, oneshot::Sender<String>>>,
-
-    /// Same principle as [`JsonRpcService::all_heads`], but for storage subscriptions.
-    storage: Mutex<HashMap<String, oneshot::Sender<String>>>,
-
-    /// Same principle as [`JsonRpcService::all_heads`], but for transactions.
-    transactions: Mutex<HashMap<String, oneshot::Sender<String>>>,
-
-    /// Same principle as [`JsonRpcService::all_heads`], but for runtime specs.
-    runtime_specs: Mutex<HashMap<String, oneshot::Sender<String>>>,
 
     /// The index of the chain that this service is handling requests for.
     chain_index: usize,
->>>>>>> 888d5f87
 }
 
 struct Blocks {
