--- conflicted
+++ resolved
@@ -51,54 +51,61 @@
 ) {
     (tasks_executor.clone().lock().await)(Box::pin(async move {
         loop {
-            let ffi::Request {
-                json_rpc_request,
-                chain_index,
-            } = ffi::next_json_rpc().await;
-
-            // Each incoming request gets its own separate task.
-            let clients = clients.clone();
-            (tasks_executor.lock().await)(Box::pin(async move {
-                let request_string = match String::from_utf8(Vec::from(json_rpc_request)) {
-                    Ok(s) => s,
-                    Err(error) => {
-                        log::warn!(
+            match ffi::next_json_rpc().await {
+                ffi::JsonRpcMessage::Request { json_rpc_request, chain_index, source_id } => {
+                    // Each incoming request gets its own separate task.
+                    let clients = clients.clone();
+                    (tasks_executor.lock().await)(Box::pin(async move {
+                        let request_string = match String::from_utf8(Vec::from(json_rpc_request)) {
+                            Ok(s) => s,
+                            Err(error) => {
+                                log::warn!(
+                                    target: "json-rpc",
+                                    "Failed to parse JSON-RPC query as UTF-8: {}", error
+                                );
+                                return;
+                            }
+                        };
+
+                        log::debug!(
                             target: "json-rpc",
-                            "Failed to parse JSON-RPC query as UTF-8: {}", error
+                            "JSON-RPC => {:?}{}",
+                            if request_string.len() > 100 { &request_string[..100] } else { &request_string[..] },
+                            if request_string.len() > 100 { "…" } else { "" }
                         );
-                        return;
-                    }
-                };
-
-                log::debug!(
-                    target: "json-rpc",
-                    "JSON-RPC => {:?}{}",
-                    if request_string.len() > 100 { &request_string[..100] } else { &request_string[..] },
-                    if request_string.len() > 100 { "…" } else { "" }
-                );
-
-                let (request_id, call) = match methods::parse_json_call(&request_string) {
-                    Ok(rq) => rq,
-                    Err(error) => {
-                        log::warn!(
-                            target: "json-rpc",
-                            "Ignoring malformed JSON-RPC call: {}", error
-                        );
-                        return;
-                    }
-                };
-
-                match clients.get(&chain_index).cloned() {
-                    Some(client) => client.handle_rpc(request_id, call).await,
-                    None => {
-                        log::warn!(
-                            target: "json-rpc",
-                            "Ignoring JSON-RPC call for chain index {}, for which a JSON-RPC service has not been started.",
-                            chain_index
-                        )
-                    }
+
+                        let (request_id, call) = match methods::parse_json_call(&request_string) {
+                            Ok(rq) => rq,
+                            Err(error) => {
+                                log::warn!(
+                                    target: "json-rpc",
+                                    "Ignoring malformed JSON-RPC call: {}", error
+                                );
+                                return;
+                            }
+                        };
+
+                        match clients.get(&chain_index).cloned() {
+                            Some(client) => client.handle_rpc(request_id, call, source_id).await,
+                            None => {
+                                log::warn!(
+                                    target: "json-rpc",
+                                    "Ignoring JSON-RPC call for chain index {}, for which a JSON-RPC service has not been started.",
+                                    chain_index
+                                )
+                            }
+                        }
+                    }));
+                },
+                ffi::JsonRpcMessage::UnsubscribeAll { source_id } => {
+                    let clients = clients.clone();
+                    (tasks_executor.lock().await)(Box::pin(async move {
+                        for client in clients.values().cloned() {
+                            client.handle_unsubscribe_all(source_id).await;
+                        }
+                    }));
                 }
-            }));
+            }
         }
     }));
 }
@@ -220,84 +227,15 @@
         })
     });
 
-<<<<<<< HEAD
-    // Spawn the main requests handling task.
-    (client.clone().tasks_executor.lock().await)({
-        let client = client.clone();
-
-        Box::pin(async move {
-            loop {
-                let json_rpc_request = ffi::next_json_rpc().await;
-
-                // Each incoming request gets its own separate task.
-                let client_clone = client.clone();
-                (client.tasks_executor.lock().await)(Box::pin(async move {
-                    let request_string =
-                        match String::from_utf8(Vec::from(json_rpc_request.method_name)) {
-                            Ok(s) => s,
-                            Err(error) => {
-                                log::warn!(
-                                    target: "json-rpc",
-                                    "Failed to parse JSON-RPC query as UTF-8: {}", error
-                                );
-                                return;
-                            }
-                        };
-
-                    log::debug!(
-                        target: "json-rpc",
-                        "JSON-RPC => {:?}{}",
-                        if request_string.len() > 100 { &request_string[..100] } else { &request_string[..] },
-                        if request_string.len() > 100 { "…" } else { "" }
-                    );
-
-                    let (request_id, call) = match methods::parse_json_call(&request_string) {
-                        Ok(rq) => rq,
-                        Err(error) => {
-                            log::warn!(
-                                target: "json-rpc",
-                                "Ignoring malformed JSON-RPC call: {}", error
-                            );
-                            return;
-                        }
-                    };
-
-                    client_clone
-                        .handle_rpc(request_id, call, json_rpc_request.source_id)
-                        .await;
-                }));
-            }
-        })
-    });
-
-    // Spawn the unsubscibe all handling task.
-    (client.clone().tasks_executor.lock().await)({
-        let client = client.clone();
-
-        Box::pin(async move {
-            loop {
-                let source_to_unsubscribe = ffi::next_json_rpc_unsubscibe_all().await;
-
-                // Each incoming request gets its own separate task.
-                let client_clone = client.clone();
-                (client.tasks_executor.lock().await)(Box::pin(async move {
-                    client_clone
-                        .handle_unsubscribe_all(source_to_unsubscribe)
-                        .await;
-                }));
-            }
-        })
-    });
+    client
 }
+
 
 /// Use for subscriptions that can be more than one subscription per source.
 #[derive(PartialEq, Eq, Hash)]
 struct SubscriptionId {
     source_id: u32,
     subscription_id: String,
-=======
-    client
->>>>>>> 3269e03f
 }
 
 pub struct JsonRpcService {
@@ -381,16 +319,12 @@
     ///
     /// Depending on the request, either calls [`JsonRpcService::send_back`] immediately or
     /// spawns a background task for further processing.
-<<<<<<< HEAD
-    async fn handle_rpc(
+    pub async fn handle_rpc(
         self: Arc<JsonRpcService>,
         request_id: &str,
         call: MethodCall,
         source_id: u32,
     ) {
-=======
-    pub async fn handle_rpc(self: Arc<JsonRpcService>, request_id: &str, call: MethodCall) {
->>>>>>> 3269e03f
         // Most calls are handled directly in this method's body. The most voluminous (in terms
         // of lines of code) have their dedicated methods.
         match call {
